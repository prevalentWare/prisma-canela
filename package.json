{
  "name": "@prevalentware/prisma-canela",
  "version": "0.1.0",
  "description": "Prisma schema to Hono API codegen tool",
  "type": "module",
  "main": "dist/index.js",
  "types": "dist/index.d.ts",
  "module": "dist/index.js",
  "bin": {
    "canela": "dist/bin/canela.js"
  },
  "prisma": {
    "schema": "./prisma/schema"
  },
  "files": [
    "dist",
    "LICENSE",
    "README.md"
  ],
  "scripts": {
    "dev": "bun --watch src/index.ts",
    "build": "bun run clean && bun build ./src/bin/canela.ts --outdir ./dist/bin --target node --external commander --external fs --external path && chmod +x dist/bin/canela.js",
<<<<<<< HEAD
=======
    "build:test": "bun build src/test-cli.ts --outdir ./dist --target node --external commander && chmod +x dist/test-cli.js",
>>>>>>> c353c489
    "clean": "rm -rf dist",
    "start": "node dist/bin/canela.js",
    "lint": "eslint --ext .ts ./src",
    "format": "prettier --write ./src",
<<<<<<< HEAD
    "test": "vitest run",
=======
    "test": "bun test",
>>>>>>> c353c489
    "prepublishOnly": "bun test && bun run build",
    "canela": "node dist/bin/canela.js"
  },
  "keywords": [
    "prisma",
    "hono",
    "codegen",
    "api",
    "zod",
    "typescript",
    "rest",
    "openapi"
  ],
  "author": "Prevalentware",
  "license": "MIT",
  "repository": {
    "type": "git",
    "url": "https://github.com/prevalentware/prisma-canela"
  },
  "engines": {
    "node": ">=16.0.0",
    "bun": ">=1.0.0"
  },
  "devDependencies": {
    "@eslint/js": "^9.24.0",
    "@prisma/generator-helper": "^6.6.0",
    "@prisma/internals": "^6.6.0",
    "@types/bun": "latest",
    "@types/eslint": "^8.56.5",
    "@types/node": "^20.11.30",
    "bun-types": "latest",
    "eslint": "^9.24.0",
    "eslint-plugin-import": "^2.31.0",
    "eslint-plugin-prettier": "^5.2.6",
    "prettier": "^3.5.3",
    "prisma": "^6.6.0",
    "tsc-alias": "^1.8.8",
    "typescript": "^5.3.3",
    "typescript-eslint": "^8.30.1",
    "vitest": "^3.1.1"
  },
  "peerDependencies": {
    "typescript": "^5.0.0"
  },
  "dependencies": {
    "@hono/node-server": "^1.12.0",
    "@hono/swagger-ui": "^0.5.1",
    "@hono/zod-openapi": "^0.19.4",
    "@prisma/client": "^6.6.0",
    "chalk": "^5.4.1",
    "commander": "^12.1.0",
    "hono": "^4.5.3",
    "zod": "^3.23.8"
  }
}<|MERGE_RESOLUTION|>--- conflicted
+++ resolved
@@ -20,19 +20,12 @@
   "scripts": {
     "dev": "bun --watch src/index.ts",
     "build": "bun run clean && bun build ./src/bin/canela.ts --outdir ./dist/bin --target node --external commander --external fs --external path && chmod +x dist/bin/canela.js",
-<<<<<<< HEAD
-=======
     "build:test": "bun build src/test-cli.ts --outdir ./dist --target node --external commander && chmod +x dist/test-cli.js",
->>>>>>> c353c489
     "clean": "rm -rf dist",
     "start": "node dist/bin/canela.js",
     "lint": "eslint --ext .ts ./src",
     "format": "prettier --write ./src",
-<<<<<<< HEAD
     "test": "vitest run",
-=======
-    "test": "bun test",
->>>>>>> c353c489
     "prepublishOnly": "bun test && bun run build",
     "canela": "node dist/bin/canela.js"
   },
